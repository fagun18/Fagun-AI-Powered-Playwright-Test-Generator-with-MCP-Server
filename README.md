<img src="./assets/web-ui.png" alt="Browser Use Web UI" width="full"/>

<br/>

[![GitHub stars](https://img.shields.io/github/stars/browser-use/web-ui?style=social)](https://github.com/browser-use/web-ui/stargazers)
[![Discord](https://img.shields.io/discord/1303749220842340412?color=7289DA&label=Discord&logo=discord&logoColor=white)](https://link.browser-use.com/discord)
[![Documentation](https://img.shields.io/badge/Documentation-📕-blue)](https://docs.browser-use.com)
[![WarmShao](https://img.shields.io/twitter/follow/warmshao?style=social)](https://x.com/warmshao)

This project builds upon the foundation of the [browser-use](https://github.com/browser-use/browser-use), which is designed to make websites accessible for AI agents.

We would like to officially thank [WarmShao](https://github.com/warmshao) for his contribution to this project.

**WebUI:** is built on Gradio and supports most of `browser-use` functionalities. This UI is designed to be user-friendly and enables easy interaction with the browser agent.

**Expanded LLM Support:** We've integrated support for various Large Language Models (LLMs), including: Google, OpenAI, Azure OpenAI, Anthropic, DeepSeek, Ollama etc. And we plan to add support for even more models in the future.

**Custom Browser Support:** You can use your own browser with our tool, eliminating the need to re-login to sites or deal with other authentication challenges. This feature also supports high-definition screen recording.

**Persistent Browser Sessions:** You can choose to keep the browser window open between AI tasks, allowing you to see the complete history and state of AI interactions.

<video src="https://github.com/user-attachments/assets/56bc7080-f2e3-4367-af22-6bf2245ff6cb" controls="controls">Your browser does not support playing this video!</video>

## Installation Guide

### Option 1: Local Installation

Read the [quickstart guide](https://docs.browser-use.com/quickstart#prepare-the-environment) or follow the steps below to get started.

#### Step 1: Clone the Repository
```bash
git clone https://github.com/browser-use/web-ui.git
cd web-ui
```

#### Step 2: Set Up Python Environment
We recommend using [uv](https://docs.astral.sh/uv/) for managing the Python environment.

Using uv (recommended):
```bash
uv venv --python 3.11
```

Activate the virtual environment:
- Windows (Command Prompt):
```cmd
.venv\Scripts\activate
```
- Windows (PowerShell):
```powershell
.\.venv\Scripts\Activate.ps1
```
- macOS/Linux:
```bash
source .venv/bin/activate
```

#### Step 3: Install Dependencies
Install Python packages:
```bash
uv pip install -r requirements.txt
```

Install Browsers in Patchright. 
```bash
patchright install --with-deps
```
Or you can install specific browsers by running:
```bash
patchright install chromium --with-deps
```

#### Step 4: Configure Environment
1. Create a copy of the example environment file:
- Windows (Command Prompt):
```bash
copy .env.example .env
```
- macOS/Linux/Windows (PowerShell):
```bash
cp .env.example .env
```
2. Open `.env` in your preferred text editor and add your API keys and other settings

#### Step 5: Enjoy the web-ui
1.  **Run the WebUI:**
    ```bash
    python webui.py --ip 127.0.0.1 --port 7788
    ```
2. **Access the WebUI:** Open your web browser and navigate to `http://127.0.0.1:7788`.
3. **Using Your Own Browser(Optional):**
    - Set `BROWSER_PATH` to the executable path of your browser and `BROWSER_USER_DATA` to the user data directory of your browser. Leave `BROWSER_USER_DATA` empty if you want to use local user data.
      - Windows
        ```env
         BROWSER_PATH="C:\Program Files\Google\Chrome\Application\chrome.exe"
         BROWSER_USER_DATA="C:\Users\YourUsername\AppData\Local\Google\Chrome\User Data"
        ```
        > Note: Replace `YourUsername` with your actual Windows username for Windows systems.
      - Mac
        ```env
         BROWSER_PATH="/Applications/Google Chrome.app/Contents/MacOS/Google Chrome"
         BROWSER_USER_DATA="/Users/YourUsername/Library/Application Support/Google/Chrome"
        ```
    - Close all Chrome windows
    - Open the WebUI in a non-Chrome browser, such as Firefox or Edge. This is important because the persistent browser context will use the Chrome data when running the agent.
    - Check the "Use Own Browser" option within the Browser Settings.

### Option 2: Docker Installation

#### Prerequisites
- Docker and Docker Compose installed
  - [Docker Desktop](https://www.docker.com/products/docker-desktop/) (For Windows/macOS)
  - [Docker Engine](https://docs.docker.com/engine/install/) and [Docker Compose](https://docs.docker.com/compose/install/) (For Linux)

#### Step 1: Clone the Repository
```bash
git clone https://github.com/browser-use/web-ui.git
cd web-ui
```

#### Step 2: Configure Environment
1. Create a copy of the example environment file:
- Windows (Command Prompt):
```bash
copy .env.example .env
```
- macOS/Linux/Windows (PowerShell):
```bash
cp .env.example .env
```
2. Open `.env` in your preferred text editor and add your API keys and other settings

#### Step 3: Docker Build and Run
```bash
docker compose up --build
```
For ARM64 systems (e.g., Apple Silicon Macs), please run follow command:
```bash
TARGETPLATFORM=linux/arm64 docker compose up --build
```

#### Step 4: Enjoy the web-ui and vnc
- Web-UI: Open `http://localhost:7788` in your browser
- VNC Viewer (for watching browser interactions): Open `http://localhost:6080/vnc.html`
  - Default VNC password: "youvncpassword"
  - Can be changed by setting `VNC_PASSWORD` in your `.env` file

<<<<<<< HEAD
## Usage

### Local Setup
1.  **Run the WebUI:**
    After completing the installation steps above, start the application:
    ```bash
    python webui.py --ip 127.0.0.1 --port 7788
    ```
2. WebUI options:
   - `--ip`: The IP address to bind the WebUI to. Default is `127.0.0.1`.
   - `--port`: The port to bind the WebUI to. Default is `7788`.
   - `--theme`: The theme for the user interface. Default is `Ocean`.
     - **Default**: The standard theme with a balanced design.
     - **Soft**: A gentle, muted color scheme for a relaxed viewing experience.
     - **Monochrome**: A grayscale theme with minimal color for simplicity and focus.
     - **Glass**: A sleek, semi-transparent design for a modern appearance.
     - **Origin**: A classic, retro-inspired theme for a nostalgic feel.
     - **Citrus**: A vibrant, citrus-inspired palette with bright and fresh colors.
     - **Ocean** (default): A blue, ocean-inspired theme providing a calming effect.
   - `--dark-mode`: Enables dark mode for the user interface.
3.  **Access the WebUI:** Open your web browser and navigate to `http://127.0.0.1:7788`.
4.  **Using Your Own Browser(Optional):**
    - Set `CHROME_PATH` to the executable path of your browser and `CHROME_USER_DATA` to the user data directory of your browser. Leave `CHROME_USER_DATA` empty if you want to use local user data.
      - Windows
        ```env
         CHROME_PATH="C:\Program Files\Google\Chrome\Application\chrome.exe"
         CHROME_USER_DATA="C:\Users\YourUsername\AppData\Local\Google\Chrome\User Data"
        ```
        > Note: Replace `YourUsername` with your actual Windows username for Windows systems.
      - Mac
        ```env
         CHROME_PATH="/Applications/Google Chrome.app/Contents/MacOS/Google Chrome"
         CHROME_USER_DATA="/Users/YourUsername/Library/Application Support/Google/Chrome"
        ```
    - Close all Chrome windows
    - Open the WebUI in a non-Chrome browser, such as Firefox or Edge. This is important because the persistent browser context will use the Chrome data when running the agent.
    - Check the "Use Own Browser" option within the Browser Settings.
5. **Keep Browser Open(Optional):**
    - Set `CHROME_PERSISTENT_SESSION=true` in the `.env` file.

### Docker Setup
1. **Environment Variables:**
   - All configuration is done through the `.env` file
   - Available environment variables:
     ```
     # LLM API Keys
     OPENAI_API_KEY=your_key_here
     ANTHROPIC_API_KEY=your_key_here
     GOOGLE_API_KEY=your_key_here

     # Browser Settings
     CHROME_PERSISTENT_SESSION=true   # Set to true to keep browser open between AI tasks
     RESOLUTION=1920x1080x24         # Custom resolution format: WIDTHxHEIGHTxDEPTH
     RESOLUTION_WIDTH=1920           # Custom width in pixels
     RESOLUTION_HEIGHT=1080          # Custom height in pixels

     # VNC Settings
     VNC_PASSWORD=your_vnc_password  # Optional, defaults to "vncpassword"
     ```

2. **Platform Support:**
   - Supports both AMD64 and ARM64 architectures
   - For ARM64 systems (e.g., Apple Silicon Macs), the container will automatically use the appropriate image

3. **Browser Persistence Modes:**
   - **Default Mode (CHROME_PERSISTENT_SESSION=false):**
     - Browser opens and closes with each AI task
     - Clean state for each interaction
     - Lower resource usage

   - **Persistent Mode (CHROME_PERSISTENT_SESSION=true):**
     - Browser stays open between AI tasks
     - Maintains history and state
     - Allows viewing previous AI interactions
     - Set in `.env` file or via environment variable when starting container

4. **Viewing Browser Interactions:**
   - Access the noVNC viewer at `http://localhost:6080/vnc.html`
   - Enter the VNC password (default: "vncpassword" or what you set in VNC_PASSWORD)
   - Direct VNC access available on port 5900 (mapped to container port 5901)
   - You can now see all browser interactions in real-time

5. **Container Management:**
   ```bash
   # Start with persistent browser
   CHROME_PERSISTENT_SESSION=true docker compose up -d

   # Start with default mode (browser closes after tasks)
   docker compose up -d

   # View logs
   docker compose logs -f

   # Stop the container
   docker compose down
   ```

6. **Using precompiled image**
   ```bash
   docker pull ghcr.io/browser-use/web-ui
   ```

=======
>>>>>>> 383b04ab
## Changelog
- [x] **2025/01/26:** Thanks to @vvincent1234. Now browser-use-webui can combine with DeepSeek-r1 to engage in deep thinking!
- [x] **2025/01/10:** Thanks to @casistack. Now we have Docker Setup option and also Support keep browser open between tasks.[Video tutorial demo](https://github.com/browser-use/web-ui/issues/1#issuecomment-2582511750).
- [x] **2025/01/06:** Thanks to @richard-devbot. A New and Well-Designed WebUI is released. [Video tutorial demo](https://github.com/warmshao/browser-use-webui/issues/1#issuecomment-2573393113).<|MERGE_RESOLUTION|>--- conflicted
+++ resolved
@@ -145,111 +145,6 @@
   - Default VNC password: "youvncpassword"
   - Can be changed by setting `VNC_PASSWORD` in your `.env` file
 
-<<<<<<< HEAD
-## Usage
-
-### Local Setup
-1.  **Run the WebUI:**
-    After completing the installation steps above, start the application:
-    ```bash
-    python webui.py --ip 127.0.0.1 --port 7788
-    ```
-2. WebUI options:
-   - `--ip`: The IP address to bind the WebUI to. Default is `127.0.0.1`.
-   - `--port`: The port to bind the WebUI to. Default is `7788`.
-   - `--theme`: The theme for the user interface. Default is `Ocean`.
-     - **Default**: The standard theme with a balanced design.
-     - **Soft**: A gentle, muted color scheme for a relaxed viewing experience.
-     - **Monochrome**: A grayscale theme with minimal color for simplicity and focus.
-     - **Glass**: A sleek, semi-transparent design for a modern appearance.
-     - **Origin**: A classic, retro-inspired theme for a nostalgic feel.
-     - **Citrus**: A vibrant, citrus-inspired palette with bright and fresh colors.
-     - **Ocean** (default): A blue, ocean-inspired theme providing a calming effect.
-   - `--dark-mode`: Enables dark mode for the user interface.
-3.  **Access the WebUI:** Open your web browser and navigate to `http://127.0.0.1:7788`.
-4.  **Using Your Own Browser(Optional):**
-    - Set `CHROME_PATH` to the executable path of your browser and `CHROME_USER_DATA` to the user data directory of your browser. Leave `CHROME_USER_DATA` empty if you want to use local user data.
-      - Windows
-        ```env
-         CHROME_PATH="C:\Program Files\Google\Chrome\Application\chrome.exe"
-         CHROME_USER_DATA="C:\Users\YourUsername\AppData\Local\Google\Chrome\User Data"
-        ```
-        > Note: Replace `YourUsername` with your actual Windows username for Windows systems.
-      - Mac
-        ```env
-         CHROME_PATH="/Applications/Google Chrome.app/Contents/MacOS/Google Chrome"
-         CHROME_USER_DATA="/Users/YourUsername/Library/Application Support/Google/Chrome"
-        ```
-    - Close all Chrome windows
-    - Open the WebUI in a non-Chrome browser, such as Firefox or Edge. This is important because the persistent browser context will use the Chrome data when running the agent.
-    - Check the "Use Own Browser" option within the Browser Settings.
-5. **Keep Browser Open(Optional):**
-    - Set `CHROME_PERSISTENT_SESSION=true` in the `.env` file.
-
-### Docker Setup
-1. **Environment Variables:**
-   - All configuration is done through the `.env` file
-   - Available environment variables:
-     ```
-     # LLM API Keys
-     OPENAI_API_KEY=your_key_here
-     ANTHROPIC_API_KEY=your_key_here
-     GOOGLE_API_KEY=your_key_here
-
-     # Browser Settings
-     CHROME_PERSISTENT_SESSION=true   # Set to true to keep browser open between AI tasks
-     RESOLUTION=1920x1080x24         # Custom resolution format: WIDTHxHEIGHTxDEPTH
-     RESOLUTION_WIDTH=1920           # Custom width in pixels
-     RESOLUTION_HEIGHT=1080          # Custom height in pixels
-
-     # VNC Settings
-     VNC_PASSWORD=your_vnc_password  # Optional, defaults to "vncpassword"
-     ```
-
-2. **Platform Support:**
-   - Supports both AMD64 and ARM64 architectures
-   - For ARM64 systems (e.g., Apple Silicon Macs), the container will automatically use the appropriate image
-
-3. **Browser Persistence Modes:**
-   - **Default Mode (CHROME_PERSISTENT_SESSION=false):**
-     - Browser opens and closes with each AI task
-     - Clean state for each interaction
-     - Lower resource usage
-
-   - **Persistent Mode (CHROME_PERSISTENT_SESSION=true):**
-     - Browser stays open between AI tasks
-     - Maintains history and state
-     - Allows viewing previous AI interactions
-     - Set in `.env` file or via environment variable when starting container
-
-4. **Viewing Browser Interactions:**
-   - Access the noVNC viewer at `http://localhost:6080/vnc.html`
-   - Enter the VNC password (default: "vncpassword" or what you set in VNC_PASSWORD)
-   - Direct VNC access available on port 5900 (mapped to container port 5901)
-   - You can now see all browser interactions in real-time
-
-5. **Container Management:**
-   ```bash
-   # Start with persistent browser
-   CHROME_PERSISTENT_SESSION=true docker compose up -d
-
-   # Start with default mode (browser closes after tasks)
-   docker compose up -d
-
-   # View logs
-   docker compose logs -f
-
-   # Stop the container
-   docker compose down
-   ```
-
-6. **Using precompiled image**
-   ```bash
-   docker pull ghcr.io/browser-use/web-ui
-   ```
-
-=======
->>>>>>> 383b04ab
 ## Changelog
 - [x] **2025/01/26:** Thanks to @vvincent1234. Now browser-use-webui can combine with DeepSeek-r1 to engage in deep thinking!
 - [x] **2025/01/10:** Thanks to @casistack. Now we have Docker Setup option and also Support keep browser open between tasks.[Video tutorial demo](https://github.com/browser-use/web-ui/issues/1#issuecomment-2582511750).
